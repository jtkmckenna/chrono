--- conflicted
+++ resolved
@@ -554,11 +554,7 @@
     // accel_options.buildFlags = OPTIX_BUILD_FLAG_PREFER_FAST_TRACE | OPTIX_BUILD_FLAG_ALLOW_UPDATE;
     accel_options.buildFlags = OPTIX_BUILD_FLAG_PREFER_FAST_TRACE;  // | OPTIX_BUILD_FLAG_ALLOW_UPDATE;
     accel_options.operation = OPTIX_BUILD_OPERATION_BUILD;
-<<<<<<< HEAD
-    accel_options.motionOptions.numKeys = 2;               //m_start_time default at start
-=======
     accel_options.motionOptions.numKeys = 2;               // m_start_time default at start
->>>>>>> 20facc00
     accel_options.motionOptions.timeBegin = m_start_time;  // default at start
     accel_options.motionOptions.timeEnd = m_end_time;      // default at start
     accel_options.motionOptions.flags = OPTIX_MOTION_FLAG_NONE;
@@ -579,12 +575,8 @@
                              0.f, 1.f, 0.f, 0.f,  //
                              0.f, 0.f, 1.f, 0.f};
         m_instances[i].traversableHandle = m_motion_handles[i];
-<<<<<<< HEAD
-        m_instances[i].flags = OPTIX_INSTANCE_FLAG_DISABLE_ANYHIT;  // | OPTIX_INSTANCE_FLAG_DISABLE_TRANSFORM | OPTIX_INSTANCE_FLAG_FLIP_TRIANGLE_FACING;
-=======
         m_instances[i].flags = OPTIX_INSTANCE_FLAG_DISABLE_ANYHIT;  // | OPTIX_INSTANCE_FLAG_DISABLE_TRANSFORM |
                                                                     // OPTIX_INSTANCE_FLAG_FLIP_TRIANGLE_FACING;
->>>>>>> 20facc00
         // m_instances[i].flags = OPTIX_INSTANCE_FLAG_NONE;
         m_instances[i].instanceId = i;
         m_instances[i].sbtOffset = m_obj_mat_ids[i];
@@ -609,11 +601,7 @@
 
 // rebuilding the structure without creating anything new
 void ChOptixGeometry::RebuildRootStructure() {
-<<<<<<< HEAD
-    m_end_time = m_end_time > (m_start_time+1e-2)
-=======
     m_end_time = m_end_time > (m_start_time + 1e-2)
->>>>>>> 20facc00
                      ? m_end_time
                      : m_end_time + 1e-2;  // need to ensure start time is at least slightly after end time
 
